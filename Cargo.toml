--- conflicted
+++ resolved
@@ -21,8 +21,5 @@
 path-absolutize = "3.0.11"
 pathdiff = "0.2.1"
 rstest = "0.12"
-<<<<<<< HEAD
 rayon = "1.5.1"
-=======
-glob = "0.3"
->>>>>>> 1806ed68
+glob = "0.3"