--- conflicted
+++ resolved
@@ -17,12 +17,8 @@
 colored = "2.0.0"
 unicode-width = "0.1.9"
 indoc = "1.0.3"
-<<<<<<< HEAD
-rstest = "0.12"
-glob = "0.3"
-=======
 linked_hash_set = "0.1.4"
 path-absolutize = "3.0.11"
 pathdiff = "0.2.1"
 rstest = "0.12"
->>>>>>> 51811c90
+glob = "0.3"