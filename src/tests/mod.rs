#![cfg(test)]

use crate::backend::{compile, Options};
use crate::frontend::{analyse, gather_modules};
use glob::glob;
use indoc::indoc;
use lazy_static::lazy_static;
use nom::{
    branch::alt,
    bytes::complete::{is_not, tag, take_until},
    character::complete::{digit1, line_ending},
    combinator::{map, map_res, opt, recognize, value},
    multi::many1,
    sequence::{delimited, pair, preceded},
    IResult,
};
use rstest::rstest;
use std::{
    fs::{create_dir_all, read_to_string, write},
    io::prelude::*,
    path::Path,
    process::Stdio,
    sync::atomic::AtomicUsize,
};

const FILE_FAILURE: i32 = 1;

#[derive(Clone, Debug)]
struct Behaviour(Vec<Vec<Tokens>>);

#[derive(Clone, Debug)]
enum Tokens {
    String(String),
    Address,
    Empty,
    RuntimeError,
}

fn parse_int(input: &str) -> IResult<&str, i32> {
    map_res(recognize(digit1), |s: &str| s.parse())(input)
}

fn parse_line(input: &str) -> IResult<&str, Vec<Tokens>> {
    many1(alt((
        map(is_not("#\n"), |s: &str| Tokens::String(s.to_string())),
        value(Tokens::Address, tag("#addrs#")),
        value(Tokens::RuntimeError, tag("#runtime_error#")),
    )))(input)
}

fn parse_behaviour(input: &str) -> IResult<&str, (Behaviour, Option<i32>)> {
    let (input, _) = pair(take_until("Output:\n"), tag("Output:\n"))(input)?;

    pair(
        map(
            alt((
                value(vec![vec![Tokens::Empty]], tag("# #empty#")),
                many1(delimited(tag("# "), parse_line, line_ending)),
            )),
            |v| Behaviour(v),
        ),
        opt(preceded(
            pair(take_until("Exit:\n# "), tag("Exit:\n# ")),
            parse_int,
        )),
    )(input)
}

const RUNTIME_ERRORS: [&str; 4] = [
    "NullReferenceError",
    "OverflowError",
    "DivideByZeroError",
    "ArrayIndexOutOfBoundsError",
];

impl PartialEq<&str> for Behaviour {
    fn eq(&self, other: &&str) -> bool {
        let mut iter = other.chars();
        for line in self.0.iter() {
            for token in line {
                println!("{:?}", iter.clone().collect::<String>());
                println!("{:?}", token);
                match token {
                    Tokens::String(s) => {
                        if &iter.by_ref().take(s.len()).collect::<String>() != s {
                            return false;
                        }
                    }
                    Tokens::Address => {
                        println!("{}", iter.clone().take(5).collect::<String>());
                        if iter.clone().take(5).collect::<String>() == "(nil)" {
                            let _ = iter.by_ref().take(5);
                            println!("after:{:?}", iter.clone().collect::<String>());
                            println!("Wow this worked");
                        } else {
                            if iter.by_ref().take(2).collect::<String>() != "0x" {
                                return false;
                            }
                            let mut peek = iter.clone();
                            while peek
                                .next()
                                .map(|c| c.is_numeric() || ('a'..='f').contains(&c))
                                == Some(true)
                            {
                                let _ = iter.next();
                            }
                        }
                    }
                    Tokens::Empty => return iter.next() == None,
                    Tokens::RuntimeError => {
                        let rest = iter.as_str();
                        for err in RUNTIME_ERRORS {
                            if rest.starts_with(err) {
                                return true;
                            }
                        }
                        return false;
                    }
                }
            }
            if iter.next() != Some('\n') {
                println!("Failing here");
                return false;
            }
        }

        iter.next().is_none()
    }
}

#[test]
fn test_output_eq_behaviour() {
    let input = include_str!("static/expressions/charComparisonExpr.wacc");

    let expected_output = indoc! {
        "false
    true
    true
    true
    false
    false
    "
    };

    assert_eq!(parse_behaviour(input).unwrap().1 .0, expected_output);

    let input = include_str!("static/basic/skip/skip.wacc");

    let expected_output = indoc! {
        ""
    };

    assert_eq!(parse_behaviour(input).unwrap().1 .0, expected_output);

    let input = include_str!("static/pairs/printPair.wacc");

    let expected_output = "0x22150 = (10, a)\n";

    assert_eq!(parse_behaviour(input).unwrap().1 .0, expected_output);

    let input = include_str!("static/array/printRef.wacc");

    let expected_output = indoc! {
    "Printing an array variable gives an address, such as 0x234234\n"
    };

    assert_eq!(parse_behaviour(input).unwrap().1 .0, expected_output);

    let input = include_str!("static/runtimeErr/integerOverflow/intmultOverflow.wacc");

    let expected_output = indoc! {
    "2147483
    2147483000
    OverflowError: the result is too small/large to store in a 4-byte signed-integer.\n"
    };

    assert_eq!(parse_behaviour(input).unwrap().1 .0, expected_output);

    let input = include_str!("static/runtimeErr/divideByZero/divZero.wacc");

    let expected_output = indoc! {
    "DivideByZeroError: divide or modulo by zero\n"
    };

    assert_eq!(parse_behaviour(input).unwrap().1 .0, expected_output);
}

#[test]
fn behaviour_comparison() {
    // let source = "( [1, 2, 3] , [a, b, c] )\n[ 0x231f0 = (a, true), 0x23200 = (b, false) ]\n1, 2\narray, of, strings\ntrue, false, true\nxyz\n1, 2, 3\nthis is a string\ntrue\nx\n5\n";
    let source = "0x23200\n";

    let matching = Behaviour(vec![vec![Tokens::Address]]);

    assert_eq!(matching, source);
}

#[test]
fn all_types_test() {
    let behaviour = Behaviour(vec![
        vec![Tokens::String("( [1, 2, 3] , [a, b, c] )".to_string())],
        vec![
            Tokens::String("[ ".to_string()),
            Tokens::Address,
            Tokens::String(" = (a, true), ".to_string()),
            Tokens::Address,
            Tokens::String(" = (b, false) ]".to_string()),
        ],
        vec![Tokens::String("1, 2".to_string())],
        vec![Tokens::String("array, of, strings".to_string())],
        vec![Tokens::String("true, false, true".to_string())],
        vec![Tokens::String("xyz".to_string())],
        vec![Tokens::String("1, 2, 3".to_string())],
        vec![Tokens::String("this is a string".to_string())],
        vec![Tokens::String("true".to_string())],
        vec![Tokens::String("x".to_string())],
        vec![Tokens::String("5".to_string())],
    ]);
    let string = "( [1, 2, 3] , [a, b, c] )\n[ 0x231f0 = (a, true), 0x23200 = (b, false) ]\n1, 2\narray, of, strings\ntrue, false, true\nxyz\n1, 2, 3\nthis is a string\ntrue\nx\n5\n";
    assert_eq!(behaviour, string);
}

#[rstest]
#[case("static/basic")]
#[case("static/expressions")]
#[case("static/pairs")]
#[case("static/variables")]
#[case("static/if")]
#[case("static/array")]
#[case("static/function")]
#[case("static/runtimeErr")]
#[case("static/scope")]
#[case("static/sequence")]
#[case("static/variables")]
#[case("static/pairsExtended")]
#[case("static/while")]
fn examples_test(#[case] path: &str) {
    examples_dir_test(path).expect("Unable to test directory:");
}

fn examples_dir_test(dir: &str) -> Result<(), i32> {
    for file in glob(&format!("{}{}{}", "src/tests/", dir, "/**/*.wacc"))
        .unwrap()
        .map(|e| e.unwrap())
    {
        println!("{}", file.to_str().unwrap());
        let contents = read_to_string(&file).unwrap();
        let (output, exit_code) = dbg!(parse_behaviour(&contents).unwrap().1);
        compiler_test(file.to_str().unwrap(), String::new(), output, exit_code);
    }
    Ok(())
}
lazy_static! {
    static ref FILE_SYSTEM_ID: AtomicUsize = AtomicUsize::new(0);
}

fn compiler_test(filename: &str, input: String, output: Behaviour, _exit_code: Option<i32>) {
    let (main_file, module_files) = gather_modules(Path::new(filename)).unwrap();

    let options = Options {
<<<<<<< HEAD
        sethi_ullman_weights: true,
        dead_code_removal: true,
        propagation: PropagationOpt::None,
        inlining: Some(1000),
        tail_call: true,
        hoisting: true,
        strength_reduction: true,
        loop_unrolling: true,
=======
        sethi_ullman_weights: false,
        dead_code_removal: false,
        const_propagation: false,
        inlining: Some(1000),
        tail_call: true,
        hoisting: false,
        strength_reduction: false,
        loop_unrolling: false,
>>>>>>> 78e01de3
        common_expressions: true,
        show_arm_temp_rep: false,
    };
    let assembly = compile(
        analyse(&main_file, module_files.iter().collect()).unwrap(),
        options,
    )
    .assembly;

    let file_id = FILE_SYSTEM_ID.fetch_add(1, std::sync::atomic::Ordering::SeqCst);

    create_dir_all("./tmp/").unwrap();
    write(format!("./tmp/tmp{}.s", file_id), assembly.as_bytes()).expect("Unable to write file");

    let stdout = std::process::Command::new("arm-linux-gnueabi-gcc")
        .args(&[
            "-o",
            &format!("./tmp/tmp{}", file_id),
            "-mcpu=arm1176jzf-s",
            "-mtune=arm1176jzf-s",
            &format!("./tmp/tmp{}.s", file_id),
        ])
        .output()
        .expect("Unable to run program");

    assert!(stdout.status.success());

    let mut child = std::process::Command::new("qemu-arm")
        .args(&[
            "-L",
            "/usr/arm-linux-gnueabi/",
            &format!("tmp/tmp{}", file_id),
        ])
        .stdin(Stdio::piped())
        .stdout(Stdio::piped())
        .stderr(Stdio::null())
        .spawn()
        .expect("Unable to run program");

    let mut stdin = child.stdin.take().expect("Failed to open stdin");
    let _ = std::thread::spawn(move || {
        stdin
            .write_all(input.as_bytes())
            .expect("Failed to write to stdin");
    })
    .join();

    let stdout = dbg!(child.wait_with_output().expect("Failed to read stdout"));

    // match dbg!(exit_code) {
    //     Some(e) => assert_eq!(stdout.status.code().unwrap(), e),
    //     None => assert!(stdout.status.success()),
    // }

    assert_eq!(output, &String::from_utf8_lossy(&stdout.stdout).as_ref());
}<|MERGE_RESOLUTION|>--- conflicted
+++ resolved
@@ -258,16 +258,6 @@
     let (main_file, module_files) = gather_modules(Path::new(filename)).unwrap();
 
     let options = Options {
-<<<<<<< HEAD
-        sethi_ullman_weights: true,
-        dead_code_removal: true,
-        propagation: PropagationOpt::None,
-        inlining: Some(1000),
-        tail_call: true,
-        hoisting: true,
-        strength_reduction: true,
-        loop_unrolling: true,
-=======
         sethi_ullman_weights: false,
         dead_code_removal: false,
         const_propagation: false,
@@ -276,7 +266,6 @@
         hoisting: false,
         strength_reduction: false,
         loop_unrolling: false,
->>>>>>> 78e01de3
         common_expressions: true,
         show_arm_temp_rep: false,
     };
