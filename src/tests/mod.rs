#![cfg(test)]

use crate::backend::{compile, Options};
use crate::frontend::{analyse, gather_modules};
use glob::glob;
use indoc::indoc;
use lazy_static::lazy_static;
use nom::{
    branch::alt,
    bytes::complete::{is_not, tag, take_until},
    character::complete::{digit1, line_ending},
    combinator::{map, map_res, opt, recognize, value},
    multi::many1,
    sequence::{delimited, pair, preceded},
    IResult,
};
use rstest::rstest;
use std::{
    fs::{create_dir_all, read_to_string, write},
    io::prelude::*,
    path::Path,
    process::Stdio,
    sync::atomic::AtomicUsize,
};

const FILE_FAILURE: i32 = 1;

#[derive(Clone, Debug)]
struct Behaviour(Vec<Vec<Tokens>>);

#[derive(Clone, Debug)]
enum Tokens {
    String(String),
    Address,
    Empty,
    RuntimeError,
}

fn parse_int(input: &str) -> IResult<&str, i32> {
    map_res(recognize(digit1), |s: &str| s.parse())(input)
}

fn parse_line(input: &str) -> IResult<&str, Vec<Tokens>> {
    many1(alt((
        map(is_not("#\n"), |s: &str| Tokens::String(s.to_string())),
        value(Tokens::Address, tag("#addrs#")),
        value(Tokens::RuntimeError, tag("#runtime_error#")),
    )))(input)
}

fn parse_behaviour(input: &str) -> IResult<&str, (Behaviour, Option<i32>)> {
    let (input, _) = pair(take_until("Output:\n"), tag("Output:\n"))(input)?;

    pair(
        map(
            alt((
                value(vec![vec![Tokens::Empty]], tag("# #empty#")),
                many1(delimited(tag("# "), parse_line, line_ending)),
            )),
            |v| Behaviour(v),
        ),
        opt(preceded(
            pair(take_until("Exit:\n# "), tag("Exit:\n# ")),
            parse_int,
        )),
    )(input)
}

const RUNTIME_ERRORS: [&str; 4] = [
    "NullReferenceError",
    "OverflowError",
    "DivideByZeroError",
    "ArrayIndexOutOfBoundsError",
];

impl PartialEq<&str> for Behaviour {
    fn eq(&self, other: &&str) -> bool {
        let mut iter = other.chars();
        for line in self.0.iter() {
            for token in line {
                println!("{:?}", iter.clone().collect::<String>());
                println!("{:?}", token);
                match token {
                    Tokens::String(s) => {
                        if &iter.by_ref().take(s.len()).collect::<String>() != s {
                            return false;
                        }
                    }
                    Tokens::Address => {
                        println!("{}", iter.clone().take(5).collect::<String>());
                        if iter.clone().take(5).collect::<String>() == "(nil)" {
                            let _ = iter.by_ref().take(5);
                            println!("after:{:?}", iter.clone().collect::<String>());
                            println!("Wow this worked");
                        } else {
                            if iter.by_ref().take(2).collect::<String>() != "0x" {
                                return false;
                            }
                            let mut peek = iter.clone();
                            while peek
                                .next()
                                .map(|c| c.is_numeric() || ('a'..='f').contains(&c))
                                == Some(true)
                            {
                                let _ = iter.next();
                            }
                        }
                    }
                    Tokens::Empty => return iter.next() == None,
                    Tokens::RuntimeError => {
                        let rest = iter.as_str();
                        for err in RUNTIME_ERRORS {
                            if rest.starts_with(err) {
                                return true;
                            }
                        }
                        return false;
                    }
                }
            }
            if iter.next() != Some('\n') {
                println!("Failing here");
                return false;
            }
        }

        iter.next().is_none()
    }
}

#[test]
fn test_output_eq_behaviour() {
    let input = include_str!("static/expressions/charComparisonExpr.wacc");

    let expected_output = indoc! {
        "false
    true
    true
    true
    false
    false
    "
    };

    assert_eq!(parse_behaviour(input).unwrap().1 .0, expected_output);

    let input = include_str!("static/basic/skip/skip.wacc");

    let expected_output = indoc! {
        ""
    };

    assert_eq!(parse_behaviour(input).unwrap().1 .0, expected_output);

    let input = include_str!("static/pairs/printPair.wacc");

    let expected_output = "0x22150 = (10, a)\n";

    assert_eq!(parse_behaviour(input).unwrap().1 .0, expected_output);

    let input = include_str!("static/array/printRef.wacc");

    let expected_output = indoc! {
    "Printing an array variable gives an address, such as 0x234234\n"
    };

    assert_eq!(parse_behaviour(input).unwrap().1 .0, expected_output);

    let input = include_str!("static/runtimeErr/integerOverflow/intmultOverflow.wacc");

    let expected_output = indoc! {
    "2147483
    2147483000
    OverflowError: the result is too small/large to store in a 4-byte signed-integer.\n"
    };

    assert_eq!(parse_behaviour(input).unwrap().1 .0, expected_output);

    let input = include_str!("static/runtimeErr/divideByZero/divZero.wacc");

    let expected_output = indoc! {
    "DivideByZeroError: divide or modulo by zero\n"
    };

    assert_eq!(parse_behaviour(input).unwrap().1 .0, expected_output);
}

#[test]
fn behaviour_comparison() {
    // let source = "( [1, 2, 3] , [a, b, c] )\n[ 0x231f0 = (a, true), 0x23200 = (b, false) ]\n1, 2\narray, of, strings\ntrue, false, true\nxyz\n1, 2, 3\nthis is a string\ntrue\nx\n5\n";
    let source = "0x23200\n";

    let matching = Behaviour(vec![vec![Tokens::Address]]);

    assert_eq!(matching, source);
}

#[test]
fn all_types_test() {
    let behaviour = Behaviour(vec![
        vec![Tokens::String("( [1, 2, 3] , [a, b, c] )".to_string())],
        vec![
            Tokens::String("[ ".to_string()),
            Tokens::Address,
            Tokens::String(" = (a, true), ".to_string()),
            Tokens::Address,
            Tokens::String(" = (b, false) ]".to_string()),
        ],
        vec![Tokens::String("1, 2".to_string())],
        vec![Tokens::String("array, of, strings".to_string())],
        vec![Tokens::String("true, false, true".to_string())],
        vec![Tokens::String("xyz".to_string())],
        vec![Tokens::String("1, 2, 3".to_string())],
        vec![Tokens::String("this is a string".to_string())],
        vec![Tokens::String("true".to_string())],
        vec![Tokens::String("x".to_string())],
        vec![Tokens::String("5".to_string())],
    ]);
    let string = "( [1, 2, 3] , [a, b, c] )\n[ 0x231f0 = (a, true), 0x23200 = (b, false) ]\n1, 2\narray, of, strings\ntrue, false, true\nxyz\n1, 2, 3\nthis is a string\ntrue\nx\n5\n";
    assert_eq!(behaviour, string);
}

#[rstest]
#[case("static/basic")]
#[case("static/expressions")]
#[case("static/pairs")]
#[case("static/variables")]
#[case("static/if")]
#[case("static/array")]
#[case("static/function")]
#[case("static/runtimeErr")]
#[case("static/scope")]
#[case("static/sequence")]
#[case("static/variables")]
#[case("static/pairsExtended")]
#[case("static/while")]
#[case("static/voidCalls")]
fn examples_test(#[case] path: &str, 
    #[values(true, false)] dead_code_removal: bool,
    #[values(true, false)] const_propagation: bool,
    #[values(true, false)] tail_call: bool,
    #[values(true, false)] const_branch: bool,
    #[values(None, Some(100), Some(2000), Some(100000))] inlining: Option<usize>) {
        let options = Options {
            sethi_ullman_weights: false,
            dead_code_removal: dead_code_removal,
            const_propagation: const_propagation,
            inlining: inlining,
            tail_call: tail_call,
            const_branch: const_branch,
            show_arm_temp_rep: false,
            show_three_code: false,
        };
    examples_dir_test(path, options).expect("Unable to test directory:");
}

fn examples_dir_test(dir: &str, options: Options) -> Result<(), i32> {
    for file in glob(&format!("{}{}{}", "src/tests/", dir, "/**/*.wacc"))
        .unwrap()
        .map(|e| e.unwrap())
    {
        println!("{}", file.to_str().unwrap());
        let contents = read_to_string(&file).unwrap();
        let (output, exit_code) = dbg!(parse_behaviour(&contents).unwrap().1);
        compiler_test(file.to_str().unwrap(), String::new(), output, exit_code, options);
    }
    Ok(())
}
lazy_static! {
    static ref FILE_SYSTEM_ID: AtomicUsize = AtomicUsize::new(0);
}

fn compiler_test(filename: &str, input: String, output: Behaviour, _exit_code: Option<i32>, options: Options) {
    let (main_file, module_files) = gather_modules(Path::new(filename)).unwrap();

<<<<<<< HEAD
=======
    let options = Options {
        dead_code_removal: true,
        const_propagation: true,
        inlining: Some(1000),
        tail_call: true,
        const_branch: true,
        show_arm_temp_rep: false,
        show_three_code: false,
        show_optimised_three_code: false,
    };
>>>>>>> 456ca076
    let assembly = compile(
        analyse(&main_file, module_files.iter().collect()).unwrap(),
        options,
    )
    .assembly;

    let file_id = FILE_SYSTEM_ID.fetch_add(1, std::sync::atomic::Ordering::SeqCst);

    create_dir_all("./tmp/").unwrap();
    write(format!("./tmp/tmp{}.s", file_id), assembly.as_bytes()).expect("Unable to write file");

    let stdout = std::process::Command::new("arm-linux-gnueabi-gcc")
        .args(&[
            "-o",
            &format!("./tmp/tmp{}", file_id),
            "-mcpu=arm1176jzf-s",
            "-mtune=arm1176jzf-s",
            &format!("./tmp/tmp{}.s", file_id),
        ])
        .output()
        .expect("Unable to run program");

    assert!(stdout.status.success());

    let mut child = std::process::Command::new("qemu-arm")
        .args(&[
            "-L",
            "/usr/arm-linux-gnueabi/",
            &format!("tmp/tmp{}", file_id),
        ])
        .stdin(Stdio::piped())
        .stdout(Stdio::piped())
        .stderr(Stdio::null())
        .spawn()
        .expect("Unable to run program");

    let mut stdin = child.stdin.take().expect("Failed to open stdin");
    let _ = std::thread::spawn(move || {
        stdin
            .write_all(input.as_bytes())
            .expect("Failed to write to stdin");
    })
    .join();

    let stdout = dbg!(child.wait_with_output().expect("Failed to read stdout"));

    assert_eq!(output, &String::from_utf8_lossy(&stdout.stdout).as_ref());
}<|MERGE_RESOLUTION|>--- conflicted
+++ resolved
@@ -273,19 +273,6 @@
 fn compiler_test(filename: &str, input: String, output: Behaviour, _exit_code: Option<i32>, options: Options) {
     let (main_file, module_files) = gather_modules(Path::new(filename)).unwrap();
 
-<<<<<<< HEAD
-=======
-    let options = Options {
-        dead_code_removal: true,
-        const_propagation: true,
-        inlining: Some(1000),
-        tail_call: true,
-        const_branch: true,
-        show_arm_temp_rep: false,
-        show_three_code: false,
-        show_optimised_three_code: false,
-    };
->>>>>>> 456ca076
     let assembly = compile(
         analyse(&main_file, module_files.iter().collect()).unwrap(),
         options,
